"""Demonstration of the minimal emission prediction and optimization framework."""

from __future__ import annotations

import logging
import numpy as np
import pandas as pd
from sklearn.model_selection import train_test_split

from config import Config
from data_preprocessing import preprocess
from emission_predictor import ModelManager
from experiment_manager import ExperimentManager
from monitoring import ProcessMonitor
from optimization import (
    bayesian_optimization,
    genetic_algorithm,
    pso,
)


def generate_synthetic_data(n: int = 200):
    rng = np.random.default_rng(42)
    data = pd.DataFrame(
        {
            "electricity": rng.normal(100, 10, n),
            "gdp": rng.normal(50, 5, n),
            "coal": rng.normal(30, 3, n),
        }
    )
    data["emission"] = (
        0.3 * data["electricity"]
        + 0.5 * data["gdp"]
        + 0.2 * data["coal"]
        + rng.normal(0, 2, n)
    )
    return data


def emission_objective(params):
    # Placeholder objective: linear combination of parameters
    temp, pressure = params
    return 0.5 * temp + 0.3 * pressure


def main():
    config = Config()
    logging.basicConfig(
        level=config.logging_level(),
        format="%(asctime)s - %(levelname)s - %(name)s - %(message)s",
    )
    logger = logging.getLogger(__name__)

    logger.info("Generating synthetic data")
    data = generate_synthetic_data()
    X, y, _, report = preprocess(data)
    logger.info("Data quality report: %s", report)
    X_train, X_test, y_train, y_test = train_test_split(
        X, y, test_size=0.2, random_state=42
    )

    predictor = ModelManager(seed=42)
    predictor.train(X_train, y_train)
    metrics = predictor.evaluate(X_test, y_test)
    logger.info("Evaluation metrics: %s", metrics)

    try:
        shap_vals = predictor.shap_values(X_train[:10], model_name="xgb")
        logger.info("Computed SHAP values with shape %s", shap_vals.shape)
    except Exception:  # pragma: no cover - shap optional
        logger.exception("SHAP computation failed")

    perm_imp = predictor.permutation_importance(
        X_test, y_test, model_name="rf", n_repeats=5
    )
    logger.info("Permutation importance: %s", perm_imp)

    predictor.save(version="v1", path=config.models_dir)
    predictor.load(version="v1", path=config.models_dir)

    monitor = ProcessMonitor(
<<<<<<< HEAD
        threshold=config.threshold,
=======
        threshold=70,
>>>>>>> 7b51f5e9
        optimizer=pso,
        objective=emission_objective,
        bounds=[(300, 1000), (1, 10)],
        window=5,
    )
<<<<<<< HEAD
    params, val = monitor.adjust(current_emission=config.threshold + 10)
    logger.info("Optimization result: %s %s", params, val)
=======

    preds = predictor.predict(X_test[:5])
    for actual, pred in zip(y_test[:5], preds):
        params, val = monitor.step(actual_emission=actual, predicted_emission=pred)
        print("Monitor step:", params, val)

    params, val = monitor.step(actual_emission=150.0, predicted_emission=60.0)
    print("Anomaly triggered optimization:", params, val)

    manager = ExperimentManager()
    bounds = [(300, 1000), (1, 10)]
    manager.run("pso", pso, emission_objective, bounds, iterations=10)
    manager.run(
        "bayes", bayesian_optimization, emission_objective, bounds, iterations=10
    )
    manager.run("ga", genetic_algorithm, emission_objective, bounds, generations=10)
    print("Experiment summary:\n", manager.compare())
>>>>>>> 7b51f5e9


if __name__ == "__main__":
    try:
        main()
    except Exception:
        logging.getLogger(__name__).exception("Application failed")<|MERGE_RESOLUTION|>--- conflicted
+++ resolved
@@ -79,38 +79,35 @@
     predictor.load(version="v1", path=config.models_dir)
 
     monitor = ProcessMonitor(
-<<<<<<< HEAD
-        threshold=config.threshold,
-=======
-        threshold=70,
->>>>>>> 7b51f5e9
-        optimizer=pso,
-        objective=emission_objective,
-        bounds=[(300, 1000), (1, 10)],
-        window=5,
-    )
-<<<<<<< HEAD
-    params, val = monitor.adjust(current_emission=config.threshold + 10)
-    logger.info("Optimization result: %s %s", params, val)
-=======
+monitor = AnomalyMonitor(
+    threshold=config.threshold,
+    optimizer=pso,
+    objective=emission_objective,
+    bounds=[(300, 1000), (1, 10)],
+    window=5,
+)
 
-    preds = predictor.predict(X_test[:5])
-    for actual, pred in zip(y_test[:5], preds):
-        params, val = monitor.step(actual_emission=actual, predicted_emission=pred)
-        print("Monitor step:", params, val)
+# 使用预测结果进行逐步监控
+preds = predictor.predict(X_test[:5])
+for actual, pred in zip(y_test[:5], preds):
+    params, val = monitor.step(actual_emission=actual, predicted_emission=pred)
+    print("Monitor step:", params, val)
 
-    params, val = monitor.step(actual_emission=150.0, predicted_emission=60.0)
-    print("Anomaly triggered optimization:", params, val)
+# 触发异常优化示例
+params, val = monitor.step(actual_emission=150.0, predicted_emission=60.0)
+print("Anomaly triggered optimization:", params, val)
 
-    manager = ExperimentManager()
-    bounds = [(300, 1000), (1, 10)]
-    manager.run("pso", pso, emission_objective, bounds, iterations=10)
-    manager.run(
-        "bayes", bayesian_optimization, emission_objective, bounds, iterations=10
-    )
-    manager.run("ga", genetic_algorithm, emission_objective, bounds, generations=10)
-    print("Experiment summary:\n", manager.compare())
->>>>>>> 7b51f5e9
+# 直接调用 adjust 进行额外调优并记录日志
+params, val = monitor.adjust(current_emission=config.threshold + 10)
+logger.info("Optimization result: %s %s", params, val)
+
+# 运行多种实验以比较不同优化策略
+manager = ExperimentManager()
+bounds = [(300, 1000), (1, 10)]
+manager.run("pso", pso, emission_objective, bounds, iterations=10)
+manager.run("bayes", bayesian_optimization, emission_objective, bounds, iterations=10)
+manager.run("ga", genetic_algorithm, emission_objective, bounds, generations=10)
+print("Experiment summary:\n", manager.compare())
 
 
 if __name__ == "__main__":
