<!DOCTYPE html>
<html lang="zh">
  <head>
    <meta charset="UTF-8" />
    <meta
      name="viewport"
      content="width=device-width, initial-scale=1, shrink-to-fit=no"
    />
    <title>智能排放驾驶舱</title>
    <link
      rel="stylesheet"
      href="https://cdn.jsdelivr.net/npm/modern-css-reset@1.4.0/dist/reset.min.css"
    />
    <link rel="preconnect" href="https://fonts.googleapis.com" />
    <link rel="preconnect" href="https://fonts.gstatic.com" crossorigin />
    <link
      href="https://fonts.googleapis.com/css2?family=Inter:wght@400;500;600;700&display=swap"
      rel="stylesheet"
    />
    <style>
      :root {
        --surface: #ffffff;
        --surface-muted: #f8f9fb;
        --surface-strong: #0f172a;
        --surface-border: #d0d7e6;
        --text-primary: #1f2937;
        --text-muted: #6b7280;
        --brand: #2563eb;
        --brand-soft: rgba(37, 99, 235, 0.12);
        --radius-lg: 20px;
        --radius-md: 14px;
        --shadow-soft: 0 24px 48px rgba(15, 23, 42, 0.12);
      }

      @media (prefers-color-scheme: dark) {
        :root {
          --surface: #0f172a;
          --surface-muted: #111827;
          --surface-strong: #060b17;
          --surface-border: #1f2937;
          --text-primary: #e5e7eb;
          --text-muted: #94a3b8;
          --brand: #60a5fa;
          --brand-soft: rgba(96, 165, 250, 0.2);
          --shadow-soft: 0 20px 44px rgba(0, 0, 0, 0.55);
        }
      }

      body {
        font-family: "Inter", "Segoe UI", Arial, sans-serif;
        background: linear-gradient(180deg, #eef2ff 0%, #f8fafc 18%, #fff 100%);
        color: var(--text-primary);
        min-height: 100vh;
        line-height: 1.6;
        -webkit-font-smoothing: antialiased;
      }

      @media (prefers-color-scheme: dark) {
        body {
          background: linear-gradient(180deg, #020617 0%, #0f172a 18%, #111827 100%);
        }
      }

      .page {
        max-width: 1160px;
        margin: 0 auto;
        padding: clamp(24px, 5vw, 56px) clamp(18px, 5vw, 40px);
        display: grid;
        gap: clamp(28px, 4vw, 42px);
      }

      header.hero {
        background: var(--surface);
        border-radius: var(--radius-lg);
        padding: clamp(32px, 5vw, 48px);
        box-shadow: var(--shadow-soft);
        position: relative;
        overflow: hidden;
      }

      header.hero::before,
      header.hero::after {
        content: "";
        position: absolute;
        border-radius: 999px;
        filter: blur(0.5px);
        opacity: 0.35;
        pointer-events: none;
      }

      header.hero::before {
        width: 320px;
        height: 320px;
        background: radial-gradient(circle, rgba(37, 99, 235, 0.38), transparent);
        top: -140px;
        right: -120px;
      }

      header.hero::after {
        width: 220px;
        height: 220px;
        background: radial-gradient(circle, rgba(79, 70, 229, 0.45), transparent);
        bottom: -120px;
        left: -110px;
      }

      .hero-eyebrow {
        font-size: 0.82rem;
        text-transform: uppercase;
        letter-spacing: 0.24em;
        color: var(--brand);
        font-weight: 600;
      }

      .hero-title {
        margin: 12px 0;
        font-size: clamp(2.2rem, 4vw, 3.2rem);
        line-height: 1.1;
        font-weight: 700;
      }

      .hero-lead {
        max-width: 720px;
        color: var(--text-muted);
        margin-bottom: 18px;
        font-size: clamp(1rem, 1.15vw, 1.18rem);
      }

      .hero-actions {
        display: flex;
        gap: 12px;
        flex-wrap: wrap;
      }

      .btn {
        display: inline-flex;
        align-items: center;
        justify-content: center;
        gap: 8px;
        padding: 12px 24px;
        border-radius: 999px;
        border: none;
        font-weight: 600;
        font-size: 1rem;
        cursor: pointer;
        transition: transform 0.2s ease, box-shadow 0.2s ease;
      }

      .btn-primary {
        background: linear-gradient(135deg, #2563eb, #7c3aed);
        color: #fff;
        box-shadow: 0 18px 38px rgba(79, 70, 229, 0.28);
      }

      .btn-outline {
        background: transparent;
        border: 1px solid var(--brand);
        color: var(--brand);
      }

      .btn:hover {
        transform: translateY(-1px);
      }

      main.content {
        display: grid;
        gap: clamp(28px, 4vw, 40px);
      }

      section.section-card {
        background: var(--surface);
        border-radius: var(--radius-lg);
        padding: clamp(24px, 4vw, 36px);
        box-shadow: var(--shadow-soft);
        border: 1px solid var(--surface-border);
      }

      .section-head {
        display: flex;
        flex-direction: column;
        gap: 6px;
        margin-bottom: 18px;
      }

      .section-title {
        font-size: clamp(1.4rem, 2.6vw, 1.8rem);
        font-weight: 650;
      }

      .section-desc {
        color: var(--text-muted);
        font-size: 0.98rem;
      }

      .summary-grid {
        display: grid;
        grid-template-columns: repeat(auto-fit, minmax(220px, 1fr));
        gap: 16px;
      }

      .summary-card {
        background: var(--surface-muted);
        border-radius: var(--radius-md);
        padding: 18px 20px;
        border: 1px solid rgba(148, 163, 184, 0.26);
        display: grid;
        gap: 4px;
      }

      .summary-label {
        font-size: 0.78rem;
        letter-spacing: 0.1em;
        text-transform: uppercase;
        color: var(--brand);
        font-weight: 600;
      }

      .summary-value {
        font-size: 1.62rem;
        font-weight: 700;
      }

      .summary-hint {
        color: var(--text-muted);
        font-size: 0.9rem;
      }

      .grid-two {
        display: grid;
        grid-template-columns: repeat(auto-fit, minmax(260px, 1fr));
        gap: 18px;
      }

      .data-card {
        background: var(--surface-muted);
        padding: 18px 20px;
        border-radius: var(--radius-md);
        border: 1px solid rgba(148, 163, 184, 0.26);
        display: grid;
        gap: 12px;
      }

      .card-title {
        font-weight: 600;
        font-size: 1rem;
      }

      table.data-table {
        width: 100%;
        border-collapse: collapse;
        font-size: 0.92rem;
      }

      table.data-table thead {
        background: var(--brand-soft);
      }

      table.data-table th,
      table.data-table td {
        text-align: left;
        padding: 10px 12px;
        border-bottom: 1px solid rgba(148, 163, 184, 0.18);
      }

      table.data-table tbody tr:nth-child(even) {
        background: rgba(148, 163, 184, 0.12);
      }

      .muted {
        color: var(--text-muted);
      }

      form.predict-form,
      form.train-form {
        display: grid;
        gap: 18px;
      }

      .feature-grid {
        display: grid;
        grid-template-columns: repeat(auto-fit, minmax(200px, 1fr));
        gap: 14px;
      }

      .feature-grid label {
        display: grid;
        gap: 6px;
        font-size: 0.9rem;
        color: var(--text-muted);
      }

      input,
      select,
      textarea {
        font-family: inherit;
        font-size: 1rem;
      }

      .field-input,
      textarea {
        padding: 10px 12px;
        border-radius: 12px;
        border: 1px solid rgba(148, 163, 184, 0.32);
        background: #fff;
        color: inherit;
      }

      textarea {
        resize: vertical;
        min-height: 140px;
        font-family: "Fira Code", "Consolas", monospace;
      }

      .field-input:focus,
      textarea:focus,
      select:focus {
        outline: none;
        border-color: var(--brand);
        box-shadow: 0 0 0 3px rgba(37, 99, 235, 0.16);
      }

      .control-row {
        display: flex;
        flex-wrap: wrap;
        gap: 12px;
        align-items: center;
      }

      .control-row select {
        padding: 12px 16px;
        border-radius: 12px;
        border: 1px solid rgba(148, 163, 184, 0.32);
        background: #fff;
        color: inherit;
      }

      .control-row label {
        font-size: 0.92rem;
        color: var(--text-muted);
        display: flex;
        align-items: center;
        gap: 6px;
      }

      .result {
        background: var(--surface-muted);
        padding: 16px 18px;
        border-radius: var(--radius-md);
        border: 1px solid rgba(148, 163, 184, 0.22);
      }

      .train-switch {
        display: inline-flex;
        gap: 10px;
        padding: 6px;
        border-radius: 999px;
        background: rgba(148, 163, 184, 0.2);
      }

      .train-switch button {
        border: none;
        background: transparent;
        padding: 8px 18px;
        border-radius: 999px;
        cursor: pointer;
        font-weight: 600;
        color: var(--text-muted);
      }

      .train-switch button.active {
        background: rgba(37, 99, 235, 0.18);
        color: var(--brand);
      }

      .toast {
        position: fixed;
        right: 24px;
        bottom: 24px;
        background: rgba(37, 99, 235, 0.94);
        color: #fff;
        padding: 12px 16px;
        border-radius: 12px;
        transform: translateY(16px);
        opacity: 0;
        pointer-events: none;
        transition: opacity 0.2s ease, transform 0.2s ease;
        box-shadow: var(--shadow-soft);
        z-index: 20;
      }

      .toast.visible {
        opacity: 1;
        transform: translateY(0);
      }

      footer {
        text-align: center;
        color: var(--text-muted);
        font-size: 0.84rem;
        padding-bottom: 24px;
      }

      @media (max-width: 720px) {
        header.hero {
          padding: 28px 24px;
        }

        .control-row {
          flex-direction: column;
          align-items: stretch;
        }

        .control-row select,
        .btn {
          width: 100%;
        }
      }
    </style>
  </head>
  <body>
    <div class="page">
      <header class="hero">
        <span class="hero-eyebrow">Emission Intelligence</span>
        <h1 class="hero-title">智能排放预测驾驶舱</h1>
        <p class="hero-lead">
          聚合数据质量、模型表现与在线预测，帮助团队快速洞察排放走势并
          在风险出现前启动优化。
        </p>
        <div class="hero-actions">
          <button class="btn btn-primary" id="scroll-to-predict">立即预测</button>
          <button class="btn btn-outline" id="scroll-to-train">更新训练数据</button>
        </div>
      </header>

      <main class="content">
        <section class="section-card" id="summary-section">
          <div class="section-head">
            <h2 class="section-title">运行概览</h2>
            <p class="section-desc">
              快速浏览核心指标，评估数据规模、质量与当前最优策略表现。
            </p>
          </div>
          <div class="summary-grid" id="summary-cards">
            <article class="summary-card">
              <span class="summary-label">加载中</span>
              <span class="summary-value">···</span>
              <span class="summary-hint">等待后端同步</span>
            </article>
          </div>
          <p class="muted" id="summary-updated">最后更新：初始化中…</p>
        </section>

        <section class="section-card" id="data-section">
          <div class="section-head">
            <h2 class="section-title">数据洞察</h2>
            <p class="section-desc">
              了解字段缺失、保留特征与自动融合权重，确保建模基础可信。
            </p>
          </div>
          <div class="grid-two">
            <div class="data-card" id="dataset-missing">
              <p class="muted">字段缺失率加载中…</p>
            </div>
            <div class="data-card" id="dataset-features">
              <p class="muted">特征概览加载中…</p>
            </div>
          </div>
          <div class="grid-two" style="margin-top: 18px;">
            <div class="data-card" id="weights-ensemble">
              <p class="muted">组合策略权重加载中…</p>
            </div>
            <div class="data-card" id="weights-stacking">
              <p class="muted">Stacking 贡献加载中…</p>
            </div>
          </div>
          <div class="data-card" style="margin-top: 18px;" id="dataset-retained">
            <p class="muted">保留特征加载中…</p>
          </div>
        </section>

        <section class="section-card" id="metrics-section">
          <div class="section-head">
            <h2 class="section-title">模型表现</h2>
            <p class="section-desc">
              对比基础模型与组合策略的 R²、MAPE、MAE 与 RMSE 指标。
            </p>
          </div>
          <div class="data-card" id="metrics-table">
            <p class="muted">指标加载中…</p>
          </div>
        </section>

        <section class="section-card" id="insight-section">
          <div class="section-head">
            <h2 class="section-title">特征影响</h2>
            <p class="section-desc">
              基于置换重要性与 SHAP 分析，识别驱动排放变化的关键因子。
            </p>
          </div>
          <div class="grid-two">
            <div class="data-card" id="permutation-importance">
              <p class="muted">置换重要性加载中…</p>
            </div>
            <div class="data-card" id="shap-importance">
              <p class="muted">SHAP 分析加载中…</p>
            </div>
          </div>
        </section>

<<<<<<< HEAD
        <section class="section-card" id="optimization-section">
          <div class="section-head">
            <h2 class="section-title">优化实验</h2>
            <p class="section-desc">
              汇总粒子群、贝叶斯与遗传算法的最优结果，评估参数调优效率。
            </p>
          </div>
          <div class="grid-two">
            <div class="data-card" id="optimization-experiments">
              <p class="muted">优化实验记录加载中…</p>
            </div>
            <div class="data-card" id="optimization-summary">
              <p class="muted">历史对比加载中…</p>
            </div>
          </div>
        </section>

        <section class="section-card" id="monitor-section">
          <div class="section-head">
            <h2 class="section-title">运行监控</h2>
            <p class="section-desc">
              查看阈值监控样例及触发的优化动作，评估自适应响应能力。
            </p>
          </div>
          <div class="data-card" id="monitor-log">
            <p class="muted">监控日志加载中…</p>
          </div>
        </section>

=======
>>>>>>> f2c62262
        <section class="section-card" id="prediction-panel">
          <div class="section-head">
            <h2 class="section-title">在线预测</h2>
            <p class="section-desc">
              输入关键特征即可查看不同策略下的预测结果与置信区间。
            </p>
          </div>
          <form id="predict-form" class="predict-form">
            <div class="feature-grid" id="feature-inputs"></div>
            <div class="control-row">
              <label>
                策略
                <select id="strategy-select"></select>
              </label>
              <label>
                <input type="checkbox" id="uncertainty-toggle" /> 展示预测区间
              </label>
              <button class="btn btn-primary" type="submit">生成预测</button>
            </div>
          </form>
          <div class="result" id="prediction-result"></div>
          <div class="result" id="prediction-table"></div>
          <div class="result" id="uncertainty-result"></div>
        </section>

        <section class="section-card" id="train-panel">
          <div class="section-head">
            <h2 class="section-title">快速重训</h2>
            <p class="section-desc">
              支持指定数据集路径或粘贴实时记录，触发后端重新训练模型。
            </p>
          </div>
          <div class="train-switch" role="tablist">
            <button
              type="button"
              class="active"
              data-train-mode="path"
              aria-selected="true"
            >
              使用数据集路径
            </button>
            <button type="button" data-train-mode="json" aria-selected="false">
              粘贴实时记录
            </button>
          </div>
          <form id="train-form" class="train-form">
            <div id="dataset-path-field">
              <label>
                数据集文件路径
                <input
                  type="text"
                  id="dataset-path-input"
                  class="field-input"
                  placeholder="例如 /data/emission_demo.csv"
                />
              </label>
              <label>
                （可选）数据库表名
                <input
                  type="text"
                  id="dataset-table-input"
                  class="field-input"
                  placeholder="如使用 SQLite，可填写表名"
                />
              </label>
            </div>
            <div id="record-json-field" style="display: none;">
              <label>
                记录数组（JSON）
                <textarea
                  id="record-json-input"
                  placeholder='[{"emission": 520, "temperature": 320, ...}]'
                ></textarea>
              </label>
            </div>
            <div class="control-row">
              <button class="btn btn-outline" type="button" id="train-fill-sample">
                填充示例
              </button>
              <button class="btn btn-primary" type="submit">提交重训</button>
            </div>
            <p class="muted" id="train-status">等待输入数据…</p>
          </form>
        </section>
      </main>

      <footer>由集成学习驱动的排放预测示例 · Flask + XGBoost</footer>
    </div>

    <div class="toast" id="toast"></div>

    <script>
      const state = {
        features: [],
        strategies: [],
        weights: {},
        stackingWeights: {},
        lastUpdated: null,
        trainMode: "path",
      };

      const strategyDisplayNames = {
        mean: "均值融合",
        equal: "等权融合",
        residual: "残差自适应",
        self_adaption: "自适应加权",
        stacking: "Stacking",
        rf: "随机森林",
        xgb: "XGBoost",
        mlp: "多层感知机",
        gbr: "梯度提升树",
        hgb: "直方图梯度提升",
<<<<<<< HEAD
        pso: "粒子群优化",
        bayesian: "贝叶斯优化",
        bayes: "贝叶斯优化",
        ga: "遗传算法",
=======
>>>>>>> f2c62262
      };

      function sanitizeId(value) {
        return value.replace(/[^a-zA-Z0-9-_]/g, "-");
      }

      function createTable(headers, rows) {
        if (!rows.length) {
          return '<p class="muted">暂无数据</p>';
        }
        const thead = `<thead><tr>${headers
          .map((header) => `<th>${header}</th>`)
          .join("")}</tr></thead>`;
        const tbody = `<tbody>${rows
          .map((row) => `<tr>${row.map((cell) => `<td>${cell}</td>`).join("")}</tr>`)
          .join("")}</tbody>`;
        return `<table class="data-table">${thead}${tbody}</table>`;
      }

      function showToast(message, type = "info") {
        const toast = document.getElementById("toast");
        toast.textContent = message;
        toast.style.background =
          type === "success"
            ? "rgba(16, 185, 129, 0.94)"
            : type === "error"
            ? "rgba(239, 68, 68, 0.94)"
            : "rgba(37, 99, 235, 0.94)";
        toast.classList.add("visible");
        setTimeout(() => toast.classList.remove("visible"), 3200);
      }

      async function fetchJSON(url, options) {
        const response = await fetch(url, options);
        if (!response.ok) {
          const text = await response.text();
          throw new Error(`请求失败: ${response.status} ${text}`);
        }
        return response.json();
      }

      function renderSummary(report, metrics) {
        if (!report) {
          return;
        }
        const retained = report.retained_features || [];
        const sampleCount = report.n_rows ?? 0;
        const engineered = Math.max(retained.length - (state.features?.length || 0), 0);
        const missingValues = Object.values(report.missing_rate || {});
        const avgMissing =
          missingValues.length > 0
            ? missingValues.reduce((acc, value) => acc + Number(value || 0), 0) /
              missingValues.length
            : 0;
        const qualityScore = Math.max(0, 100 - avgMissing * 100);
        const bestEntry = (() => {
          if (!metrics) {
            return { label: "-", value: "-" };
          }
          const entries = [
            ...Object.entries(metrics.base_models || {}),
            ...Object.entries(metrics.ensembles || {}),
          ];
          if (!entries.length) {
            return { label: "-", value: "-" };
          }
          const [name, data] = entries.sort(([, a], [, b]) => b.r2 - a.r2)[0];
          return {
            label: name,
            value: `${Number(data.r2 || 0).toFixed(3)} R²`,
          };
        })();
        const stats = [
          {
            label: "清洗后样本",
            value: new Intl.NumberFormat("zh-CN").format(Math.round(sampleCount)),
            hint: "用于训练与验证的记录数",
          },
          {
            label: "建模特征",
            value: new Intl.NumberFormat("zh-CN").format(retained.length),
            hint: engineered > 0 ? `含派生特征 ${engineered} 项` : "以业务关键字段为主",
          },
          {
            label: "数据稳定度",
            value: `${qualityScore.toFixed(1)}%`,
            hint:
              (report.high_correlation_pairs || []).length > 0
                ? `高相关特征对 ${(report.high_correlation_pairs || []).length} 组`
                : "已自动消除高共线性干扰",
          },
          {
            label: "最佳模型",
            value: bestEntry.value,
            hint: `当前策略：${strategyDisplayNames[bestEntry.label] || bestEntry.label}`,
          },
        ];
        const container = document.getElementById("summary-cards");
        container.innerHTML = stats
          .map(
            (item) => `
              <article class="summary-card">
                <span class="summary-label">${item.label}</span>
                <span class="summary-value">${item.value}</span>
                <span class="summary-hint">${item.hint}</span>
              </article>
            `,
          )
          .join("");
        state.lastUpdated = new Date();
        document.getElementById("summary-updated").textContent =
          `最后更新：${state.lastUpdated.toLocaleString("zh-CN")}`;
      }

      function renderDataQuality(report) {
        if (!report) {
          return;
        }
        const missingContainer = document.getElementById("dataset-missing");
        const missingRows = Object.entries(report.missing_rate || {})
          .sort(([, a], [, b]) => Number(b) - Number(a))
          .map(([feature, value]) => [feature, `${(Number(value) * 100).toFixed(2)}%`])
          .slice(0, 12);
        missingContainer.innerHTML = `
          <p class="card-title">字段缺失率（Top12）</p>
          ${createTable(["特征", "缺失率"], missingRows)}
        `;

        const featureContainer = document.getElementById("dataset-features");
        const featureRows = Object.entries(report.feature_summary || {})
          .map(([feature, info]) => [
            feature,
            `${Number(info.mean ?? 0).toFixed(2)} ± ${Number(info.std ?? 0).toFixed(2)}`,
            `${Number(info.min ?? 0).toFixed(2)} ~ ${Number(info.max ?? 0).toFixed(2)}`,
          ])
          .slice(0, 12);
        featureContainer.innerHTML = `
          <p class="card-title">特征统计（Top12）</p>
          ${createTable(["特征", "均值±方差", "范围"], featureRows)}
        `;

        const retainedContainer = document.getElementById("dataset-retained");
        const retained = report.retained_features || [];
        retainedContainer.innerHTML = retained.length
          ? `
              <p class="card-title">保留特征 (${retained.length})</p>
              <p class="muted">涵盖模型最终使用的字段，按字母序展示。</p>
              <ul class="muted" style="display: grid; gap: 6px; grid-template-columns: repeat(auto-fit, minmax(160px, 1fr));">
                ${retained
                  .sort()
                  .map((feature) => `<li>${feature}</li>`)
                  .join("")}
              </ul>
            `
          : '<p class="muted">未找到保留特征信息。</p>';
      }

      function renderWeights(weights, stackingWeights) {
        const ensembleContainer = document.getElementById("weights-ensemble");
        if (!weights || !Object.keys(weights).length) {
          ensembleContainer.innerHTML = '<p class="muted">暂无组合策略权重。</p>';
        } else {
          const rows = Object.entries(weights).map(([name, value]) => [
            strategyDisplayNames[name] || name,
            `XGBoost ${(Number(value.xgb) * 100).toFixed(1)}% · RF ${(Number(
              value.rf,
            ) * 100).toFixed(1)}%`,
          ]);
          ensembleContainer.innerHTML = `
            <p class="card-title">组合策略权重</p>
            ${createTable(["策略", "权重"], rows)}
          `;
        }

        const stackingContainer = document.getElementById("weights-stacking");
        if (!stackingWeights || !Object.keys(stackingWeights).length) {
          stackingContainer.innerHTML = '<p class="muted">暂无 Stacking 权重数据。</p>';
        } else {
          const rows = Object.entries(stackingWeights)
            .sort(([, a], [, b]) => b - a)
            .map(([name, value]) => [
              strategyDisplayNames[name] || name,
              `${(Number(value) * 100).toFixed(1)}%`,
            ]);
          stackingContainer.innerHTML = `
            <p class="card-title">Stacking 贡献</p>
            ${createTable(["模型", "贡献度"], rows)}
          `;
        }
      }

      function renderMetrics(metrics) {
        const container = document.getElementById("metrics-table");
        if (!metrics) {
          container.innerHTML = '<p class="muted">暂无指标。</p>';
          return;
        }
        const rows = [];
        Object.entries(metrics.base_models || {}).forEach(([name, values]) => {
          rows.push([
            `基础-${strategyDisplayNames[name] || name}`,
            Number(values.r2).toFixed(3),
            `${(Number(values.mape) * 100).toFixed(2)}%`,
            Number(values.mae).toFixed(3),
            Number(values.rmse).toFixed(3),
          ]);
        });
        Object.entries(metrics.ensembles || {}).forEach(([name, values]) => {
          rows.push([
            `组合-${strategyDisplayNames[name] || name}`,
            Number(values.r2).toFixed(3),
            `${(Number(values.mape) * 100).toFixed(2)}%`,
            Number(values.mae).toFixed(3),
            Number(values.rmse).toFixed(3),
          ]);
        });
        container.innerHTML = `
          <p class="card-title">核心指标</p>
          ${createTable(["模型", "R²", "MAPE", "MAE", "RMSE"], rows)}
        `;
      }

      function renderPermutation(data) {
        const container = document.getElementById("permutation-importance");
        if (!data || !data.length) {
          container.innerHTML = '<p class="muted">暂未生成置换重要性。</p>';
          return;
        }
        const rows = data.map((item) => [
          item.feature,
          Number(item.importance).toFixed(4),
        ]);
        container.innerHTML = `
          <p class="card-title">置换重要性（随机森林）</p>
          ${createTable(["特征", "重要性"], rows)}
        `;
      }

      function renderShap(shap) {
        const container = document.getElementById("shap-importance");
        if (!shap) {
          container.innerHTML = '<p class="muted">SHAP 分析不可用。</p>';
          return;
        }
        const sections = Object.entries(shap)
          .map(([name, values]) => {
            const rows = values.map((item) => [
              item.feature,
              Number(item.importance).toFixed(4),
            ]);
            const label = strategyDisplayNames[name] || name.toUpperCase();
            return `
              <div class="data-card" style="padding: 16px;">
                <p class="card-title">${label} 平均 |SHAP|</p>
                ${createTable(["特征", "影响力"], rows)}
              </div>
            `;
          })
          .join("");
        container.innerHTML = sections || '<p class="muted">暂无 SHAP 数据。</p>';
      }

<<<<<<< HEAD
      function renderOptimization(data) {
        const experimentsContainer = document.getElementById(
          "optimization-experiments",
        );
        const summaryContainer = document.getElementById(
          "optimization-summary",
        );

        const experiments = data?.experiments ?? [];
        if (!experiments.length) {
          experimentsContainer.innerHTML =
            '<p class="muted">暂无优化实验记录。</p>';
        } else {
          const rows = experiments.map((item) => [
            strategyDisplayNames[item.algorithm] || item.algorithm,
            Array.isArray(item.best_params)
              ? item.best_params.map((value) => Number(value).toFixed(2)).join(", ")
              : item.best_params,
            Number(item.best_val).toFixed(4),
          ]);
          experimentsContainer.innerHTML = `
            <p class="card-title">最新实验结果</p>
            ${createTable(["算法", "最优参数", "目标值"], rows)}
          `;
        }

        const summary = data?.summary ?? [];
        if (!summary.length) {
          summaryContainer.innerHTML =
            '<p class="muted">暂无历史对比数据。</p>';
        } else {
          const rows = summary.map((item) => [
            strategyDisplayNames[item.algorithm] || item.algorithm,
            item.best_params,
            Number(item.best_val ?? item.value ?? item.score ?? 0).toFixed(4),
            item.iterations ?? "-",
          ]);
          summaryContainer.innerHTML = `
            <p class="card-title">历史表现对比</p>
            ${createTable(["算法", "最优参数", "最佳值", "迭代数"], rows)}
          `;
        }
      }

      function renderMonitor(data) {
        const container = document.getElementById("monitor-log");
        const log = data?.log ?? [];
        if (!log.length) {
          container.innerHTML = '<p class="muted">暂无监控记录。</p>';
          return;
        }
        const rows = log.map((item) => [
          (item.step ?? 0) + 1,
          item.actual != null ? Number(item.actual).toFixed(2) : "-",
          item.predicted != null ? Number(item.predicted).toFixed(2) : "-",
          Array.isArray(item.action)
            ? item.action.map((value) => Number(value).toFixed(2)).join(", ")
            : "-",
          Number(item.value ?? 0).toFixed(3),
          item.forced ? "是" : "否",
        ]);
        container.innerHTML = `
          <p class="card-title">阈值监控样例 (阈值 ${Number(
            data?.threshold ?? 0
          ).toFixed(2)})</p>
          ${createTable([
            "步次",
            "实际排放",
            "预测排放",
            "优化动作",
            "目标值",
            "人工触发",
          ], rows)}
        `;
      }

=======
>>>>>>> f2c62262
      function renderFeatureInputs(features, strategies) {
        const container = document.getElementById("feature-inputs");
        container.innerHTML = "";
        if (!features.length) {
          container.innerHTML = '<p class="muted">未从后端获取到特征列表。</p>';
        }
        features.forEach((feature) => {
          const label = document.createElement("label");
          label.textContent = feature;
          const input = document.createElement("input");
          input.type = "number";
          input.step = "any";
          input.id = `feature-${sanitizeId(feature)}`;
          input.required = true;
          input.placeholder = "请输入数值";
          input.dataset.feature = feature;
          input.classList.add("field-input");
          label.appendChild(input);
          container.appendChild(label);
        });
        const select = document.getElementById("strategy-select");
        select.innerHTML = "";
        strategies.forEach((strategy) => {
          const option = document.createElement("option");
          option.value = strategy;
          option.textContent = strategyDisplayNames[strategy] || strategy;
          select.appendChild(option);
        });
      }

      async function initDashboard() {
        try {
          const [metadata, metrics, insights, optimization, monitor] =
            await Promise.all([
              fetchJSON("/metadata"),
              fetchJSON("/metrics"),
              fetchJSON("/feature-insights"),
              fetchJSON("/optimization"),
              fetchJSON("/monitor-sample"),
            ]);
          state.features = metadata.features || [];
          state.strategies = metadata.strategies || [];
          state.weights = metadata.ensemble_weights || {};
          state.stackingWeights = metadata.stacking_weights || {};
          renderFeatureInputs(state.features, state.strategies);
          renderDataQuality(metadata.report);
          renderWeights(state.weights, state.stackingWeights);

<<<<<<< HEAD
          renderSummary(metadata.report, metrics);
          renderMetrics(metrics);

          renderPermutation(insights.permutation_importance);
          renderShap(insights.shap_summary);

          renderOptimization(optimization);
          renderMonitor(monitor);

=======
          const metrics = await fetchJSON("/metrics");
          renderSummary(metadata.report, metrics);
          renderMetrics(metrics);

          const insights = await fetchJSON("/feature-insights");
          renderPermutation(insights.permutation_importance);
          renderShap(insights.shap_summary);

>>>>>>> f2c62262
          showToast("仪表盘数据已更新", "success");
        } catch (error) {
          document.getElementById("prediction-result").innerHTML =
            `<p class="muted">初始化失败：${error.message}</p>`;
          showToast(`初始化失败：${error.message}`, "error");
        }
      }

      async function handlePredict(event) {
        event.preventDefault();
        const inputs = Array.from(document.querySelectorAll("#feature-inputs input"));
        const payload = {};
        for (const input of inputs) {
          const value = input.value;
          if (value === "") {
            input.focus();
            showToast("请输入完整特征值后再预测", "error");
            return;
          }
          payload[input.dataset.feature] = Number(value);
        }
        const strategy = document.getElementById("strategy-select").value;
        const includeUncertainty = document.getElementById("uncertainty-toggle").checked;
        try {
          const data = await fetchJSON(
            `/predict?strategy=${encodeURIComponent(strategy)}&all_strategies=true&uncertainty=${includeUncertainty}`,
            {
              method: "POST",
              headers: { "Content-Type": "application/json" },
              body: JSON.stringify(payload),
            },
          );
          const tableContainer = document.getElementById("prediction-table");
          const resultContainer = document.getElementById("prediction-result");
          const uncertaintyContainer = document.getElementById("uncertainty-result");
          tableContainer.innerHTML = "";
          resultContainer.innerHTML = "";
          uncertaintyContainer.innerHTML = "";

          if (data.predictions) {
            const rows = Object.entries(data.predictions).map(([name, values]) => [
              strategyDisplayNames[name] || name,
              values.map((value) => Number(value).toFixed(2)).join(", "),
            ]);
            tableContainer.innerHTML = createTable(["策略", "预测值"], rows);
            resultContainer.innerHTML =
              '<p class="muted">预测完成，已展示各策略输出。</p>';
            if (data.uncertainty) {
              const lower = data.uncertainty.lower.map((value) => Number(value).toFixed(2));
              const upper = data.uncertainty.upper.map((value) => Number(value).toFixed(2));
              const center = data.uncertainty.prediction.map((value) => Number(value).toFixed(2));
              uncertaintyContainer.innerHTML = `
                <p><strong>区间 (${strategyDisplayNames[data.uncertainty.strategy] || data.uncertainty.strategy})</strong></p>
                <p class="muted">${center
                  .map((value, idx) => `${value} [${lower[idx]}, ${upper[idx]}]`)
                  .join("， ")}</p>
              `;
            }
          } else if (data.prediction) {
            resultContainer.innerHTML = `
              <p>预测结果（${strategyDisplayNames[data.strategy] || data.strategy}）：${data.prediction
                .map((value) => Number(value).toFixed(2))
                .join(", ")}</p>
            `;
            if (data.lower && data.upper) {
              const intervalText = data.lower
                .map((value, idx) =>
                  `${Number(data.prediction[idx]).toFixed(2)} [${Number(value).toFixed(2)}, ${Number(
                    data.upper[idx],
                  ).toFixed(2)}]`,
                )
                .join("， ");
              uncertaintyContainer.innerHTML = `<p class="muted">预测区间：${intervalText}</p>`;
            }
          } else {
            resultContainer.innerHTML = '<p class="muted">未收到预测结果。</p>';
          }
          showToast("预测完成", "success");
        } catch (error) {
          document.getElementById("prediction-result").innerHTML =
            `<p class="muted">预测失败：${error.message}</p>`;
          showToast(`预测失败：${error.message}`, "error");
        }
      }

      function handleTrainModeChange(mode) {
        state.trainMode = mode;
        document
          .querySelectorAll('.train-switch button')
          .forEach((button) => button.classList.toggle('active', button.dataset.trainMode === mode));
        document
          .getElementById('dataset-path-field')
          .style.display = mode === 'path' ? 'block' : 'none';
        document
          .getElementById('record-json-field')
          .style.display = mode === 'json' ? 'block' : 'none';
        document.getElementById('train-status').textContent = '等待输入数据…';
      }

      function buildTrainPayload() {
        if (state.trainMode === 'path') {
          const path = document.getElementById('dataset-path-input').value.trim();
          const table = document.getElementById('dataset-table-input').value.trim();
          if (!path) {
            throw new Error('请提供数据集路径');
          }
          const payload = { dataset_path: path };
          if (table) {
            payload.dataset_table = table;
          }
          return payload;
        }
        const raw = document.getElementById('record-json-input').value.trim();
        if (!raw) {
          throw new Error('请粘贴至少一条 JSON 记录');
        }
        try {
          const parsed = JSON.parse(raw);
          if (!Array.isArray(parsed) || !parsed.length) {
            throw new Error('JSON 必须为包含记录的数组');
          }
          return { records: parsed };
        } catch (error) {
          throw new Error(`JSON 解析失败：${error.message}`);
        }
      }

      function fillTrainSample() {
        if (state.trainMode === 'path') {
          document.getElementById('dataset-path-input').value = '/data/emission_demo.csv';
          document.getElementById('dataset-table-input').value = '';
        } else {
          const sample = [
            {
              emission: 520,
              temperature: 320,
              pressure: 2.4,
              humidity: 42,
              flow_rate: 860,
            },
            {
              emission: 498,
              temperature: 318,
              pressure: 2.2,
              humidity: 45,
              flow_rate: 845,
            },
          ];
          document.getElementById('record-json-input').value = JSON.stringify(sample, null, 2);
        }
        document.getElementById('train-status').textContent = '已填充示例，可直接提交';
      }

      async function handleTrain(event) {
        event.preventDefault();
        const status = document.getElementById('train-status');
        try {
          const payload = buildTrainPayload();
          status.textContent = '正在提交重训任务…';
          const result = await fetchJSON('/train', {
            method: 'POST',
            headers: { 'Content-Type': 'application/json' },
            body: JSON.stringify(payload),
          });
          status.textContent = `训练完成，样本数 ${result.rows}`;
          showToast('训练完成，正在刷新仪表盘', 'success');
          await initDashboard();
        } catch (error) {
          status.textContent = `训练失败：${error.message}`;
          showToast(`训练失败：${error.message}`, 'error');
        }
      }

      document.getElementById('predict-form').addEventListener('submit', handlePredict);
      document.getElementById('train-form').addEventListener('submit', handleTrain);
      document.getElementById('train-fill-sample').addEventListener('click', fillTrainSample);
      document
        .querySelectorAll('.train-switch button')
        .forEach((button) =>
          button.addEventListener('click', () => handleTrainModeChange(button.dataset.trainMode)),
        );

      document.getElementById('scroll-to-predict').addEventListener('click', () => {
        document.getElementById('prediction-panel').scrollIntoView({
          behavior: 'smooth',
          block: 'start',
        });
      });
      document.getElementById('scroll-to-train').addEventListener('click', () => {
        document.getElementById('train-panel').scrollIntoView({
          behavior: 'smooth',
          block: 'start',
        });
      });

      document.addEventListener('DOMContentLoaded', initDashboard);
    </script>
  </body>
</html><|MERGE_RESOLUTION|>--- conflicted
+++ resolved
@@ -507,7 +507,6 @@
           </div>
         </section>
 
-<<<<<<< HEAD
         <section class="section-card" id="optimization-section">
           <div class="section-head">
             <h2 class="section-title">优化实验</h2>
@@ -537,8 +536,6 @@
           </div>
         </section>
 
-=======
->>>>>>> f2c62262
         <section class="section-card" id="prediction-panel">
           <div class="section-head">
             <h2 class="section-title">在线预测</h2>
@@ -651,13 +648,10 @@
         mlp: "多层感知机",
         gbr: "梯度提升树",
         hgb: "直方图梯度提升",
-<<<<<<< HEAD
         pso: "粒子群优化",
         bayesian: "贝叶斯优化",
         bayes: "贝叶斯优化",
         ga: "遗传算法",
-=======
->>>>>>> f2c62262
       };
 
       function sanitizeId(value) {
@@ -920,7 +914,6 @@
         container.innerHTML = sections || '<p class="muted">暂无 SHAP 数据。</p>';
       }
 
-<<<<<<< HEAD
       function renderOptimization(data) {
         const experimentsContainer = document.getElementById(
           "optimization-experiments",
@@ -997,8 +990,6 @@
         `;
       }
 
-=======
->>>>>>> f2c62262
       function renderFeatureInputs(features, strategies) {
         const container = document.getElementById("feature-inputs");
         container.innerHTML = "";
@@ -1047,7 +1038,6 @@
           renderDataQuality(metadata.report);
           renderWeights(state.weights, state.stackingWeights);
 
-<<<<<<< HEAD
           renderSummary(metadata.report, metrics);
           renderMetrics(metrics);
 
@@ -1057,7 +1047,6 @@
           renderOptimization(optimization);
           renderMonitor(monitor);
 
-=======
           const metrics = await fetchJSON("/metrics");
           renderSummary(metadata.report, metrics);
           renderMetrics(metrics);
@@ -1066,7 +1055,6 @@
           renderPermutation(insights.permutation_importance);
           renderShap(insights.shap_summary);
 
->>>>>>> f2c62262
           showToast("仪表盘数据已更新", "success");
         } catch (error) {
           document.getElementById("prediction-result").innerHTML =
