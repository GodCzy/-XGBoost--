--- conflicted
+++ resolved
@@ -2,17 +2,11 @@
 
 from __future__ import annotations
 
-<<<<<<< HEAD
-from typing import Callable, List, Tuple
+from typing import Callable, List, Optional, Tuple
 import logging
-
+import numpy as np
 
 logger = logging.getLogger(__name__)
-=======
-from typing import Callable, List, Optional, Tuple
-
-import numpy as np
->>>>>>> 7b51f5e9
 
 
 class ProcessMonitor:
@@ -24,14 +18,10 @@
         optimizer: Callable,
         objective: Callable[[List[float]], float],
         bounds: List[Tuple[float, float]],
-<<<<<<< HEAD
-    ):
-=======
         window: int = 20,
         adapt_rate: float = 0.1,
         alert_fn: Optional[Callable[[str], None]] = None,
     ) -> None:
->>>>>>> 7b51f5e9
         self.threshold = threshold
         self.optimizer = optimizer
         self.objective = objective
@@ -47,17 +37,14 @@
         self.residuals.append(residual)
         if len(self.residuals) < self.window:
             return False
-        recent = np.array(self.residuals[-self.window :])
+        recent = np.array(self.residuals[-self.window:])
         mean = recent.mean()
         std = recent.std() or 1.0
         return abs(residual - mean) > 3 * std
 
     def _update_threshold(self, value: float) -> None:
-        self.threshold = (
-            1 - self.adapt_rate
-        ) * self.threshold + self.adapt_rate * value
+        self.threshold = (1 - self.adapt_rate) * self.threshold + self.adapt_rate * value
 
-<<<<<<< HEAD
     def adjust(self, current_emission: float):
         """Run optimizer if emission exceeds threshold."""
         if current_emission > self.threshold:
@@ -79,7 +66,7 @@
             self.threshold,
         )
         return None, current_emission
-=======
+
     # ------------------------------------------------------------------
     def step(self, actual_emission: float, predicted_emission: float):
         """Process a new emission reading and run optimization when needed."""
@@ -97,5 +84,4 @@
             return params, val
 
         self._update_threshold(actual_emission)
-        return None, actual_emission
->>>>>>> 7b51f5e9
+        return None, actual_emission